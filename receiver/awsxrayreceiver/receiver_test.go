// Copyright The OpenTelemetry Authors
//
// Licensed under the Apache License, Version 2.0 (the "License");
// you may not use this file except in compliance with the License.
// You may obtain a copy of the License at
//
//     http://www.apache.org/licenses/LICENSE-2.0
//
// Unless required by applicable law or agreed to in writing, software
// distributed under the License is distributed on an "AS IS" BASIS,
// WITHOUT WARRANTIES OR CONDITIONS OF ANY KIND, either express or implied.
// See the License for the specific language governing permissions and
// limitations under the License.

package awsxrayreceiver

import (
	"context"
	"errors"
	"fmt"
	"io/ioutil"
	"net"
<<<<<<< HEAD
	"path"
	"strings"
	"sync"
=======
	"os"
>>>>>>> e914dcf8
	"testing"

	"github.com/stretchr/testify/assert"
	"go.opentelemetry.io/collector/component"
	"go.opentelemetry.io/collector/component/componenterror"
	"go.opentelemetry.io/collector/component/componenttest"
	"go.opentelemetry.io/collector/config/configmodels"
	"go.opentelemetry.io/collector/config/confignet"
	"go.opentelemetry.io/collector/consumer"
	"go.opentelemetry.io/collector/consumer/pdata"
	"go.opentelemetry.io/collector/exporter/exportertest"
	"go.opentelemetry.io/collector/obsreport/obsreporttest"
	"go.opentelemetry.io/collector/testutil"
	"go.uber.org/zap"
	"go.uber.org/zap/zapcore"
	"go.uber.org/zap/zaptest/observer"

	"github.com/open-telemetry/opentelemetry-collector-contrib/receiver/awsxrayreceiver/internal/proxy"
	"github.com/open-telemetry/opentelemetry-collector-contrib/receiver/awsxrayreceiver/internal/udppoller"
)

const (
<<<<<<< HEAD
	segmentHeader = "{\"format\": \"json\", \"version\": 1}\n"
=======
	defaultRegionEnvName = "AWS_DEFAULT_REGION"
	mockRegion           = "us-west-2"
>>>>>>> e914dcf8
)

func TestConsumerCantBeNil(t *testing.T) {
	addr, err := net.ResolveUDPAddr(udppoller.Transport, "localhost:0")
	assert.NoError(t, err, "should resolve UDP address")

	sock, err := net.ListenUDP(udppoller.Transport, addr)
	assert.NoError(t, err, "should be able to listen")
	defer sock.Close()
	address := sock.LocalAddr().String()

	_, err = newReceiver(
		&Config{
			NetAddr: confignet.NetAddr{
				Endpoint:  address,
				Transport: udppoller.Transport,
			},
		},
		nil,
		zap.NewNop(),
	)
	assert.True(t, errors.Is(err, componenterror.ErrNilNextConsumer), "consumer is nil should be detected")
}

func TestProxyCreationFailed(t *testing.T) {
	addr, err := findAvailableUDPAddress()
	assert.NoError(t, err, "there should be address available")

	sink := new(exportertest.SinkTraceExporter)
	_, err = newReceiver(
		&Config{
			NetAddr: confignet.NetAddr{
				Endpoint:  addr,
				Transport: udppoller.Transport,
			},
			ProxyServer: &proxy.Config{
				TCPAddr: confignet.TCPAddr{
					Endpoint: "invalidEndpoint",
				},
			},
		},
		sink,
		zap.NewNop(),
	)
	assert.Error(t, err, "receiver creation should fail due to failure to create TCP proxy")
}

func TestPollerCreationFailed(t *testing.T) {
	sink := new(exportertest.SinkTraceExporter)
	_, err := newReceiver(
		&Config{
			NetAddr: confignet.NetAddr{
				Endpoint:  "dontCare",
				Transport: "tcp",
			},
		},
		sink,
		zap.NewNop(),
	)
	assert.Error(t, err, "receiver creation should fail due to failure to create UCP poller")
}

func TestCantStartAnInstanceTwice(t *testing.T) {
	env := stashEnv()
	defer restoreEnv(env)
	os.Setenv(defaultRegionEnvName, mockRegion)

	addr, err := findAvailableUDPAddress()
	assert.NoError(t, err, "there should be address available")
	tcpAddr := testutil.GetAvailableLocalAddress(t)

	sink := new(exportertest.SinkTraceExporter)
	rcvr, err := newReceiver(
		&Config{
			NetAddr: confignet.NetAddr{
				Endpoint:  addr,
				Transport: udppoller.Transport,
			},
			ProxyServer: &proxy.Config{
				TCPAddr: confignet.TCPAddr{
					Endpoint: tcpAddr,
				},
			},
		},
		sink,
		zap.NewNop(),
	)
	assert.NoError(t, err, "receiver should be created")

	// start pollers
	err = rcvr.Start(context.Background(), componenttest.NewNopHost())
	assert.NoError(t, err, "should be able to start the receiver")
	defer rcvr.Shutdown(context.Background())

	err = rcvr.Start(context.Background(), componenttest.NewNopHost())
	assert.True(t, errors.Is(err, componenterror.ErrAlreadyStarted), "should not start receiver instance twice")
}

func TestCantStopAnInstanceTwice(t *testing.T) {
	env := stashEnv()
	defer restoreEnv(env)
	os.Setenv(defaultRegionEnvName, mockRegion)

	addr, err := findAvailableUDPAddress()
	assert.NoError(t, err, "there should be address available")
	tcpAddr := testutil.GetAvailableLocalAddress(t)

	sink := new(exportertest.SinkTraceExporter)
	rcvr, err := newReceiver(
		&Config{
			NetAddr: confignet.NetAddr{
				Endpoint:  addr,
				Transport: udppoller.Transport,
			},
			ProxyServer: &proxy.Config{
				TCPAddr: confignet.TCPAddr{
					Endpoint: tcpAddr,
				},
			},
		},
		sink,
		zap.NewNop(),
	)
	assert.NoError(t, err, "receiver should be created")

	// start pollers
	err = rcvr.Start(context.Background(), componenttest.NewNopHost())
	assert.NoError(t, err, "should be able to start receiver")

	pollerStops := make(chan bool)
	go func() {
		err = rcvr.Shutdown(context.Background())
		assert.NoError(t, err, "should be able to shutdown the receiver")
		close(pollerStops)
	}()

	testutil.WaitFor(t, func() bool {
		select {
		case _, open := <-pollerStops:
			return !open
		default:
			return false
		}
	}, "poller is not stopped")

	err = rcvr.Shutdown(context.Background())
	assert.True(t, errors.Is(err, componenterror.ErrAlreadyStopped), "should not stop receiver instance twice")
}

// TODO: Update this test to assert on the format of traces
// once the transformation from X-Ray segments -> OTLP is done.
func TestSegmentsPassedToConsumer(t *testing.T) {
<<<<<<< HEAD
	doneFn, err := obsreporttest.SetupRecordedMetricsTest()
	assert.NoError(t, err, "SetupRecordedMetricsTest should succeed")
	defer doneFn()
	const receiverName = "TestSegmentsPassedToConsumer"

	addr, rcvr, _ := createAndOptionallyStartReceiver(t, receiverName, nil, true)
=======
	env := stashEnv()
	defer restoreEnv(env)
	os.Setenv(defaultRegionEnvName, mockRegion)

	addr, rcvr, _ := createAndOptionallyStartReceiver(t, true)
>>>>>>> e914dcf8
	defer rcvr.Shutdown(context.Background())

	content, err := ioutil.ReadFile(path.Join("../../internal/common/awsxray", "testdata", "ddbSample.txt"))
	assert.NoError(t, err, "can not read raw segment")

	err = writePacket(t, addr, segmentHeader+string(content))
	assert.NoError(t, err, "can not write packet in the happy case")

	sink := rcvr.(*xrayReceiver).consumer.(*exportertest.SinkTraceExporter)

	testutil.WaitFor(t, func() bool {
		got := sink.AllTraces()
		return len(got) == 1
	}, "consumer should eventually get the X-Ray span")

	obsreporttest.CheckReceiverTracesViews(t, receiverName, udppoller.Transport, 18, 0)
}

func TestTranslatorErrorsOut(t *testing.T) {
	doneFn, err := obsreporttest.SetupRecordedMetricsTest()
	assert.NoError(t, err, "SetupRecordedMetricsTest should succeed")
	defer doneFn()

	const receiverName = "TestTranslatorErrorsOut"

	addr, rcvr, recordedLogs := createAndOptionallyStartReceiver(t, receiverName, nil, true)
	defer rcvr.Shutdown(context.Background())

	err = writePacket(t, addr, segmentHeader+"invalidSegment")
	assert.NoError(t, err, "can not write packet in the "+receiverName+" case")

	testutil.WaitFor(t, func() bool {
		logs := recordedLogs.All()
		fmt.Println(logs)
		return len(logs) > 0 && strings.Contains(logs[len(logs)-1].Message,
			"X-Ray segment to OT traces conversion failed")
	}, "poller should log warning because consumer errored out")

	obsreporttest.CheckReceiverTracesViews(t, receiverName, udppoller.Transport, 0, 1)
}

func TestSegmentsConsumerErrorsOut(t *testing.T) {
	doneFn, err := obsreporttest.SetupRecordedMetricsTest()
	assert.NoError(t, err, "SetupRecordedMetricsTest should succeed")
	defer doneFn()

	const receiverName = "TestSegmentsConsumerErrorsOut"

	addr, rcvr, recordedLogs := createAndOptionallyStartReceiver(t, receiverName,
		&mockConsumer{consumeErr: errors.New("can't consume traces")},
		true)
	defer rcvr.Shutdown(context.Background())

	content, err := ioutil.ReadFile(path.Join("../../internal/common/awsxray", "testdata", "serverSample.txt"))
	assert.NoError(t, err, "can not read raw segment")

	err = writePacket(t, addr, segmentHeader+string(content))
	assert.NoError(t, err, "can not write packet")

	testutil.WaitFor(t, func() bool {
		logs := recordedLogs.All()
		return len(logs) > 0 && strings.Contains(logs[len(logs)-1].Message,
			"Trace consumer errored out")
	}, "poller should log warning because consumer errored out")

	obsreporttest.CheckReceiverTracesViews(t, receiverName, udppoller.Transport, 0, 1)
}

type mockConsumer struct {
	mu         sync.Mutex
	consumeErr error
	traces     pdata.Traces
}

<<<<<<< HEAD
func (m *mockConsumer) ConsumeTraces(ctx context.Context, td pdata.Traces) error {
	m.mu.Lock()
	defer m.mu.Unlock()
	if m.consumeErr != nil {
		return m.consumeErr
	}
	m.traces = td
	return nil
}

func createAndOptionallyStartReceiver(
	t *testing.T,
	receiverName string,
	csu consumer.TraceConsumer,
	start bool) (string, component.TraceReceiver, *observer.ObservedLogs) {
	addr, err := findAvailableAddress()
=======
func TestPollerCloseError(t *testing.T) {
	env := stashEnv()
	defer restoreEnv(env)
	os.Setenv(defaultRegionEnvName, mockRegion)

	_, rcvr, _ := createAndOptionallyStartReceiver(t, false)
	mPoller := &mockPoller{closeErr: errors.New("mockPollerCloseErr")}
	rcvr.(*xrayReceiver).poller = mPoller
	rcvr.(*xrayReceiver).server = &mockProxy{}
	err := rcvr.Shutdown(context.Background())
	assert.EqualError(t, err, mPoller.closeErr.Error(), "expected error")
}

func TestProxyCloseError(t *testing.T) {
	env := stashEnv()
	defer restoreEnv(env)
	os.Setenv(defaultRegionEnvName, mockRegion)

	_, rcvr, _ := createAndOptionallyStartReceiver(t, false)
	mProxy := &mockProxy{closeErr: errors.New("mockProxyCloseErr")}
	rcvr.(*xrayReceiver).poller = &mockPoller{}
	rcvr.(*xrayReceiver).server = mProxy
	err := rcvr.Shutdown(context.Background())
	assert.EqualError(t, err, mProxy.closeErr.Error(), "expected error")
}

func TestBothPollerAndProxyCloseError(t *testing.T) {
	env := stashEnv()
	defer restoreEnv(env)
	os.Setenv(defaultRegionEnvName, mockRegion)

	_, rcvr, _ := createAndOptionallyStartReceiver(t, false)
	mPoller := &mockPoller{closeErr: errors.New("mockPollerCloseErr")}
	mProxy := &mockProxy{closeErr: errors.New("mockProxyCloseErr")}
	rcvr.(*xrayReceiver).poller = mPoller
	rcvr.(*xrayReceiver).server = mProxy
	err := rcvr.Shutdown(context.Background())
	assert.EqualError(t, err,
		fmt.Sprintf("failed to close proxy: %s: failed to close poller: %s",
			mProxy.closeErr.Error(), mPoller.closeErr.Error()),
		"expected error")
}

type mockPoller struct {
	closeErr error
}

func (m *mockPoller) SegmentsChan() <-chan udppoller.RawSegment {
	return make(chan udppoller.RawSegment, 1)
}

func (m *mockPoller) Start(ctx context.Context) {}

func (m *mockPoller) Close() error {
	if m.closeErr != nil {
		return m.closeErr
	}
	return nil
}

type mockProxy struct {
	closeErr error
}

func (m *mockProxy) ListenAndServe() error {
	return errors.New("returning from ListenAndServe() always errors out")
}

func (m *mockProxy) Close() error {
	if m.closeErr != nil {
		return m.closeErr
	}
	return nil
}

func createAndOptionallyStartReceiver(t *testing.T, start bool) (string, component.TraceReceiver, *observer.ObservedLogs) {
	addr, err := findAvailableUDPAddress()
>>>>>>> e914dcf8
	assert.NoError(t, err, "there should be address available")
	tcpAddr := testutil.GetAvailableLocalAddress(t)

	var sink consumer.TraceConsumer
	if csu == nil {
		sink = new(exportertest.SinkTraceExporter)
	} else {
		sink = csu
	}

	logger, recorded := logSetup()
	rcvr, err := newReceiver(
		&Config{
			ReceiverSettings: configmodels.ReceiverSettings{
				NameVal: receiverName,
			},
			NetAddr: confignet.NetAddr{
				Endpoint:  addr,
				Transport: udppoller.Transport,
			},
			ProxyServer: &proxy.Config{
				TCPAddr: confignet.TCPAddr{
					Endpoint: tcpAddr,
				},
			},
		},
		sink,
		logger,
	)
	assert.NoError(t, err, "receiver should be created")

	if start {
		err = rcvr.Start(context.Background(), componenttest.NewNopHost())
		assert.NoError(t, err, "receiver should be started")
	}
	return addr, rcvr, recorded
}

// findAvailableUDPAddress finds an available local address+port and returns it.
// There might be race condition on the address returned by this function if
// there's some other code that grab the address before we can listen on it.
func findAvailableUDPAddress() (string, error) {
	addr, err := net.ResolveUDPAddr(udppoller.Transport, "localhost:0")
	if err != nil {
		return "", err
	}

	sock, err := net.ListenUDP(udppoller.Transport, addr)
	if err != nil {
		return "", err
	}
	defer sock.Close()
	return sock.LocalAddr().String(), nil
}

func writePacket(t *testing.T, addr, toWrite string) error {
	conn, err := net.Dial(udppoller.Transport, addr)
	if err != nil {
		return err
	}
	defer conn.Close()

	n, err := fmt.Fprint(conn, toWrite)
	if err != nil {
		return err
	}
	assert.Equal(t, len(toWrite), n, "unexpected number of bytes written")
	return nil
}

func logSetup() (*zap.Logger, *observer.ObservedLogs) {
	core, recorded := observer.New(zapcore.InfoLevel)
	return zap.New(core), recorded
}<|MERGE_RESOLUTION|>--- conflicted
+++ resolved
@@ -20,13 +20,10 @@
 	"fmt"
 	"io/ioutil"
 	"net"
-<<<<<<< HEAD
+	"os"
 	"path"
 	"strings"
 	"sync"
-=======
-	"os"
->>>>>>> e914dcf8
 	"testing"
 
 	"github.com/stretchr/testify/assert"
@@ -49,12 +46,9 @@
 )
 
 const (
-<<<<<<< HEAD
-	segmentHeader = "{\"format\": \"json\", \"version\": 1}\n"
-=======
+	segmentHeader        = "{\"format\": \"json\", \"version\": 1}\n"
 	defaultRegionEnvName = "AWS_DEFAULT_REGION"
 	mockRegion           = "us-west-2"
->>>>>>> e914dcf8
 )
 
 func TestConsumerCantBeNil(t *testing.T) {
@@ -207,20 +201,17 @@
 // TODO: Update this test to assert on the format of traces
 // once the transformation from X-Ray segments -> OTLP is done.
 func TestSegmentsPassedToConsumer(t *testing.T) {
-<<<<<<< HEAD
 	doneFn, err := obsreporttest.SetupRecordedMetricsTest()
 	assert.NoError(t, err, "SetupRecordedMetricsTest should succeed")
 	defer doneFn()
+
+	env := stashEnv()
+	defer restoreEnv(env)
+	os.Setenv(defaultRegionEnvName, mockRegion)
+
 	const receiverName = "TestSegmentsPassedToConsumer"
 
 	addr, rcvr, _ := createAndOptionallyStartReceiver(t, receiverName, nil, true)
-=======
-	env := stashEnv()
-	defer restoreEnv(env)
-	os.Setenv(defaultRegionEnvName, mockRegion)
-
-	addr, rcvr, _ := createAndOptionallyStartReceiver(t, true)
->>>>>>> e914dcf8
 	defer rcvr.Shutdown(context.Background())
 
 	content, err := ioutil.ReadFile(path.Join("../../internal/common/awsxray", "testdata", "ddbSample.txt"))
@@ -289,36 +280,12 @@
 	obsreporttest.CheckReceiverTracesViews(t, receiverName, udppoller.Transport, 0, 1)
 }
 
-type mockConsumer struct {
-	mu         sync.Mutex
-	consumeErr error
-	traces     pdata.Traces
-}
-
-<<<<<<< HEAD
-func (m *mockConsumer) ConsumeTraces(ctx context.Context, td pdata.Traces) error {
-	m.mu.Lock()
-	defer m.mu.Unlock()
-	if m.consumeErr != nil {
-		return m.consumeErr
-	}
-	m.traces = td
-	return nil
-}
-
-func createAndOptionallyStartReceiver(
-	t *testing.T,
-	receiverName string,
-	csu consumer.TraceConsumer,
-	start bool) (string, component.TraceReceiver, *observer.ObservedLogs) {
-	addr, err := findAvailableAddress()
-=======
 func TestPollerCloseError(t *testing.T) {
 	env := stashEnv()
 	defer restoreEnv(env)
 	os.Setenv(defaultRegionEnvName, mockRegion)
 
-	_, rcvr, _ := createAndOptionallyStartReceiver(t, false)
+	_, rcvr, _ := createAndOptionallyStartReceiver(t, "TestPollerCloseError", nil, false)
 	mPoller := &mockPoller{closeErr: errors.New("mockPollerCloseErr")}
 	rcvr.(*xrayReceiver).poller = mPoller
 	rcvr.(*xrayReceiver).server = &mockProxy{}
@@ -331,7 +298,7 @@
 	defer restoreEnv(env)
 	os.Setenv(defaultRegionEnvName, mockRegion)
 
-	_, rcvr, _ := createAndOptionallyStartReceiver(t, false)
+	_, rcvr, _ := createAndOptionallyStartReceiver(t, "TestPollerCloseError", nil, false)
 	mProxy := &mockProxy{closeErr: errors.New("mockProxyCloseErr")}
 	rcvr.(*xrayReceiver).poller = &mockPoller{}
 	rcvr.(*xrayReceiver).server = mProxy
@@ -344,7 +311,7 @@
 	defer restoreEnv(env)
 	os.Setenv(defaultRegionEnvName, mockRegion)
 
-	_, rcvr, _ := createAndOptionallyStartReceiver(t, false)
+	_, rcvr, _ := createAndOptionallyStartReceiver(t, "TestBothPollerAndProxyCloseError", nil, false)
 	mPoller := &mockPoller{closeErr: errors.New("mockPollerCloseErr")}
 	mProxy := &mockProxy{closeErr: errors.New("mockProxyCloseErr")}
 	rcvr.(*xrayReceiver).poller = mPoller
@@ -356,6 +323,22 @@
 		"expected error")
 }
 
+type mockConsumer struct {
+	mu         sync.Mutex
+	consumeErr error
+	traces     pdata.Traces
+}
+
+func (m *mockConsumer) ConsumeTraces(ctx context.Context, td pdata.Traces) error {
+	m.mu.Lock()
+	defer m.mu.Unlock()
+	if m.consumeErr != nil {
+		return m.consumeErr
+	}
+	m.traces = td
+	return nil
+}
+
 type mockPoller struct {
 	closeErr error
 }
@@ -388,9 +371,12 @@
 	return nil
 }
 
-func createAndOptionallyStartReceiver(t *testing.T, start bool) (string, component.TraceReceiver, *observer.ObservedLogs) {
+func createAndOptionallyStartReceiver(
+	t *testing.T,
+	receiverName string,
+	csu consumer.TraceConsumer,
+	start bool) (string, component.TraceReceiver, *observer.ObservedLogs) {
 	addr, err := findAvailableUDPAddress()
->>>>>>> e914dcf8
 	assert.NoError(t, err, "there should be address available")
 	tcpAddr := testutil.GetAvailableLocalAddress(t)
 
