--- conflicted
+++ resolved
@@ -20,12 +20,7 @@
 	github.com/stretchr/testify v1.6.1
 	go.opentelemetry.io/collector v0.8.0
 	golang.org/x/time v0.0.0-20200630173020-3af7569d3a1e // indirect
-<<<<<<< HEAD
-	google.golang.org/grpc v1.30.0 // indirect
-	gotest.tools v1.4.0
-=======
-	gotest.tools v1.4.0 // indirect
->>>>>>> fac7048c
+	gotest.tools v2.2.0+incompatible
 	k8s.io/client-go v0.18.6
 	k8s.io/utils v0.0.0-20200724153422-f32512634ab7 // indirect
 )
